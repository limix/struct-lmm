from __future__ import unicode_literals

import codecs
import os
import re
import sys

from setuptools import find_packages, setup

try:
    import pypandoc

    long_description = pypandoc.convert_file("README.md", "rst")
except (OSError, IOError, ImportError):
    long_description = open("README.md").read()

here = os.path.abspath(os.path.dirname(__file__))


def read(*parts):
    with codecs.open(os.path.join(here, *parts), "r") as fp:
        return fp.read()


def find_version(*file_paths):
    version_file = read(*file_paths)
    version_match = re.search(r"^__version__ = ['\"]([^'\"]*)['\"]", version_file, re.M)
    if version_match:
        return version_match.group(1)
    raise RuntimeError("Unable to find version string.")


def setup_package():
    src_path = os.path.dirname(os.path.abspath(sys.argv[0]))
    old_path = os.getcwd()
    os.chdir(src_path)
    sys.path.insert(0, src_path)

    needs_pytest = {"pytest", "test", "ptr"}.intersection(sys.argv)
    pytest_runner = ["pytest-runner>=2.9"] if needs_pytest else []

    setup_requires = [] + pytest_runner
<<<<<<< HEAD
    install_requires = ['numpy>=1.13', 'scipy', 'limix-core']
    tests_require = ['pytest']

    console_scripts = [
        'struct_lmm_analyze=struct_lmm.scripts.struct_lmm_analyze:entry_point',
        'norm_env=struct_lmm.scripts.norm_env:entry_point'
=======
    install_requires = [
        "numpy>=1.14",
        "scipy",
        "limix-core",
        "statsmodels",
        "chiscore>=0.0.15",
        "limix",
        "matplotlib"
    ]
    tests_require = ["pytest"]

    console_scripts = [
        "struct_lmm_analyze=struct_lmm.scripts.struct_lmm_analyze:entry_point",
        "lmm_analyze=struct_lmm.scripts.lmm_analyze:entry_point",
        "lmm_int_analyze=struct_lmm.scripts.lmm_int_analyze:entry_point",
        "norm_env=struct_lmm.scripts.norm_env:entry_point",
>>>>>>> 18c66ad9
    ]

    metadata = dict(
        name="struct-lmm",
        version=find_version("struct_lmm", "__init__.py"),
        maintainer="StructLMM developers",
        maintainer_email="casale@ebi.ac.uk",
        license="Apache License 2.0'",
        description="Linear mixed model to study multivariate genotype-environment interactions",
        long_description=long_description,
        url="https://github.com/limix/struct-lmm",
        packages=find_packages(),
        zip_safe=False,
        install_requires=install_requires,
        setup_requires=setup_requires,
        tests_require=tests_require,
        include_package_data=True,
        entry_points={"console_scripts": console_scripts},
    )

    try:
        setup(**metadata)
    finally:
        del sys.path[0]
        os.chdir(old_path)


if __name__ == "__main__":
    setup_package()<|MERGE_RESOLUTION|>--- conflicted
+++ resolved
@@ -40,14 +40,6 @@
     pytest_runner = ["pytest-runner>=2.9"] if needs_pytest else []
 
     setup_requires = [] + pytest_runner
-<<<<<<< HEAD
-    install_requires = ['numpy>=1.13', 'scipy', 'limix-core']
-    tests_require = ['pytest']
-
-    console_scripts = [
-        'struct_lmm_analyze=struct_lmm.scripts.struct_lmm_analyze:entry_point',
-        'norm_env=struct_lmm.scripts.norm_env:entry_point'
-=======
     install_requires = [
         "numpy>=1.14",
         "scipy",
@@ -64,8 +56,6 @@
         "lmm_analyze=struct_lmm.scripts.lmm_analyze:entry_point",
         "lmm_int_analyze=struct_lmm.scripts.lmm_int_analyze:entry_point",
         "norm_env=struct_lmm.scripts.norm_env:entry_point",
->>>>>>> 18c66ad9
-    ]
 
     metadata = dict(
         name="struct-lmm",
