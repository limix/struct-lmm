--- conflicted
+++ resolved
@@ -9,20 +9,10 @@
 
 from __future__ import absolute_import as _
 
-<<<<<<< HEAD
 from . import interpretation, lmm, utils
 from .lmm import StructLMM, run_structlmm
-=======
-from . import interpretation, lmm, runner, utils
-from .lmm import LMM, LMMCore, StructLMM
-from .runner import run_lmm, run_lmm_int, run_struct_lmm
 from ._testit import test
->>>>>>> 18c66ad9
 
 __version__ = "0.0.23"
 
-<<<<<<< HEAD
-__all__ = ['lmm', 'interpretation', 'utils', '__version__']
-=======
-__all__ = ["lmm", "runner", "interpretation", "utils", "__version__", "test"]
->>>>>>> 18c66ad9
+__all__ = ['lmm', 'interpretation', 'utils', '__version__', "test"]