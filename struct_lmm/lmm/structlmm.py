# -*- coding: utf-8 -*-
# Adapted SKAT-O script including covariates but is generalised for cases when no covariates exist
# Does not include centering options

import scipy as sp
import scipy.linalg as la
import scipy.stats as st

from chiscore import davies_pvalue, mod_liu, optimal_davies_pvalue
from limix_core.covar import FreeFormCov
from limix_core.gp import GP2KronSumLR


def P(gp, M):
    RV = gp.covar.solve(M)
    if gp.mean.F is not None:
        WKiM = sp.dot(gp.mean.W.T, RV)
        WAiWKiM = sp.dot(gp.mean.W, gp.Areml.solve(WKiM))
        KiWAiWKiM = gp.covar.solve(WAiWKiM)
        RV -= KiWAiWKiM
    return RV


class StructLMM(object):
    r"""Mixed-model with genetic effect heterogeneity.

    The StructLMM model is

    .. math::
        \mathbf{y}=
        \underbrace{\mathbf{F}\mathbf{b}}_{\text{covariates}}+
        \underbrace{\mathbf{x}\odot\boldsymbol{\beta}}_{\text{genetics}}+
        \underbrace{\mathbf{e}}_{\text{random effect}}+
        \underbrace{\boldsymbol{\psi}}_{\text{noise}}

    where

    .. math::
        \boldsymbol{\beta}\sim\mathcal{N}(\mathbf{0},
        \sigma_g^2(
        \underbrace{\rho\boldsymbol{EE}^T}_{\text{GxE}}+
        \underbrace{(1-\rho)\mathbf{1}_{N\times N}}_{\text{persistent}}))

    .. math::
        \mathbf{e}\sim\mathcal{N}(\mathbf{0}, \sigma_e^2\mathbf{WW}^T)

    .. math::
        \boldsymbol{\psi}\sim\mathcal{N}(\mathbf{0}, \sigma_n^2\mathbf{I}_N)

    StructLMM can be used to implement

    - GxE test (persistent+GxE vs persistent, i.e. :math:`\rho\neq{0}`)
    - joint test (persistent+GxE vs no effect, i.e. :math:`\sigma_g^2>0`)

    Parameters
    ----------
    y : (`N`, 1) ndarray
        phenotype vector
    Env : (`N`, `K`)
          Environmental matrix (indviduals by number of environments)
    W : (`N`, `T`)
        design of random effect in the null model.
        By default, W is set to ``Env``.
    rho_list : list
        list of ``rho`` values.  Note that ``rho = 1-rho`` in the equation described above.
        ``rho=0`` correspond to no persistent effect (only GxE);
        ``rho=1`` corresponds to only persistent effect (no GxE);
        By default, ``rho=[0, 0.1**2, 0.2**2, 0.3**2, 0.4**2, 0.5**2, 0.5, 1.]``

    Examples
    --------
    This example shows how to run StructLMM.
    Let's start with the joint test:

    .. doctest::

        >>> from numpy.random import RandomState
        >>> import scipy as sp
        >>> from struct_lmm import StructLMM
        >>> random = RandomState(1)
        >>>
        >>> # generate data
        >>> n = 20 # number samples
        >>> k = 4 # number environments
        >>>
        >>> y = random.randn(n, 1) # phenotype
        >>> x = 1. * (random.rand(n, 1) < 0.2) # genotype
        >>> E = random.randn(n, k) # environemnts
        >>> covs = sp.ones((n, 1)) # intercept
        >>> rho = [0., 0.1**2, 0.2**2, 0.3**2, 0.4**2, 0.5**2, 0.5, 1.] # list of rhos
        >>>
        >>> slmm = StructLMM(y, E, W=E, rho_list=rho)
        >>> null = slmm.fit_null(F=covs, verbose=False)
        >>> pv = slmm.score_2_dof(x)
        >>> print('%.4f' % pv)
        0.4054

    and now the interaction test

        >>> hGWASint = StructLMM(y, E, rho_list=[0])
        >>> null = hGWASint.fit_null(F=sp.hstack([covs, x]), verbose=False)
        >>> pv = hGWASint.score_2_dof(x)
        >>> print('%.4f' % pv)
        0.3294
    """

    def __init__(self, y, Env, K=None, W=None, rho_list=None):
        self.y = y
        self.Env = Env
        if W is None:
            W = Env
        # K is kernel under the null (exclusing noise)
        self.K = K
        # W is low rank verion of kernel
        self.W = W
        # rho_list here is 1-rho used in documentation and paper but used in same manner as for SKAT-O
        self.rho_list = rho_list
        if self.rho_list is None:
            self.rho_list = [
                0.0,
                0.1 ** 2,
                0.2 ** 2,
                0.3 ** 2,
                0.4 ** 2,
                0.5 ** 2,
                0.5,
                1.0,
            ]
        if len(sp.where(sp.array(self.rho_list) == 1)[0]) > 0:
            self.rho_list[sp.where(sp.array(self.rho_list) == 1)[0][0]] = 0.999
        self.vec_ones = sp.ones((1, self.y.shape[0]))

    def fit_null(self, F=None, verbose=True):
        """
        Parameters
        ----------
        F : (`N`, L) ndarray
            fixed effect design for covariates.

        Returns
        -------
        RV : dict
             Dictionary with null model info (TODO add details)
        """
        #  F is a fixed effect covariate matrix with dim = N by D
        #  F itself cannot have any cols of 0's and it won't work if it is None
        self.F = F
        if self.K is not None:
            # Decompose K into low rank version
            S_K, U_K = la.eigh(self.K)
            S = sp.array([i for i in S_K if i > 1e-9])
            U = U_K[:, -len(S) :]
            # In most cases W = E but have left it as seperate parameter for
            # flexibility
            self.W = U * S ** 0.5
            self.gp = GP2KronSumLR(
                Y=self.y, F=self.F, A=sp.eye(1), Cn=FreeFormCov(1), G=self.W
            )
            self.gp.covar.Cr.setCovariance(0.5 * sp.ones((1, 1)))
            self.gp.covar.Cn.setCovariance(0.5 * sp.ones((1, 1)))
            RV = self.gp.optimize(verbose=verbose)
            #  Get optimal kernel parameters
            self.covarparam0 = self.gp.covar.Cr.K()[0, 0]
            self.covarparam1 = self.gp.covar.Cn.K()[0, 0]
            self.Kiy = self.gp.Kiy()
        elif self.W is not None:
            self.gp = GP2KronSumLR(
                Y=self.y, F=self.F, A=sp.eye(1), Cn=FreeFormCov(1), G=self.W
            )
            self.gp.covar.Cr.setCovariance(0.5 * sp.ones((1, 1)))
            self.gp.covar.Cn.setCovariance(0.5 * sp.ones((1, 1)))
            RV = self.gp.optimize(verbose=verbose)
            self.covarparam0 = self.gp.covar.Cr.K()[0, 0]  # getParams()[0]
            self.covarparam1 = self.gp.covar.Cn.K()[0, 0]
            self.Kiy = self.gp.Kiy()
        else:
            # If there is no kernel then solve analytically
            self.alpha_hat = sp.dot(
                sp.dot(la.inv(sp.dot(self.F.T, self.F)), self.F.T), self.y
            )
            yminus_falpha_hat = self.y - sp.dot(self.F, self.alpha_hat)
            self.covarparam1 = (yminus_falpha_hat ** 2).sum() / yminus_falpha_hat.shape[
                0
            ]
            self.covarparam0 = 0
            self.Kiy = (1 / float(self.covarparam1)) * self.y
            self.W = sp.zeros(self.y.shape)
            RV = self.covarparam0
        return RV

    def score_2_dof(self, X, snp_dim="col", debug=False):
        """
        Parameters
        ----------
        X : (`N`, `1`) ndarray
            genotype vector (TODO: X should be small)

        Returns
        -------
        pvalue : float
            P value
        """
        # 1. calculate Qs and pvs
        Q_rho = sp.zeros(len(self.rho_list))
        Py = P(self.gp, self.y)
<<<<<<< HEAD
        xoPy = X * Py
=======
>>>>>>> 18c66ad9
        for i in range(len(self.rho_list)):
            rho = self.rho_list[i]
            LT = sp.vstack((rho ** 0.5 * self.vec_ones, (1 - rho) ** 0.5 * self.Env.T))
            LTxoPy = sp.dot(LT, X * Py)
            Q_rho[i] = 0.5 * sp.dot(LTxoPy.T, LTxoPy)

        # Calculating pvs is split into 2 steps
        # If we only consider one value of rho i.e. equivalent to SKAT and used for interaction test
        if len(self.rho_list) == 1:
            rho = self.rho_list[0]
            L = sp.hstack((rho ** 0.5 * self.vec_ones.T, (1 - rho) ** 0.5 * self.Env))
            xoL = X * L
            PxoL = P(self.gp, xoL)
            LToxPxoL = 0.5 * sp.dot(xoL.T, PxoL)
            pval = davies_pvalue(Q_rho[0], LToxPxoL)
            # Script ends here for interaction test
            return pval
        # or if we consider multiple values of rho i.e. equivalent to SKAT-O and used for association test
        else:
            pliumod = sp.zeros((len(self.rho_list), 4))
            for i in range(len(self.rho_list)):
                rho = self.rho_list[i]
                L = sp.hstack(
                    (rho ** 0.5 * self.vec_ones.T, (1 - rho) ** 0.5 * self.Env)
                )
                xoL = X * L
                PxoL = P(self.gp, xoL)
                LToxPxoL = 0.5 * sp.dot(xoL.T, PxoL)
                eighQ, UQ = la.eigh(LToxPxoL)
                pliumod[i,] = mod_liu(Q_rho[i], eighQ)
            T = pliumod[:, 0].min()
            # if optimal_rho == 0.999:
            #    optimal_rho = 1

            # 2. Calculate qmin
            qmin = sp.zeros(len(self.rho_list))
            percentile = 1 - T
            for i in range(len(self.rho_list)):
                q = st.chi2.ppf(percentile, pliumod[i, 3])
                # Recalculate p-value for each Q rho of seeing values at least as extreme as q again using the modified matching moments method
                qmin[i] = (q - pliumod[i, 3]) / (2 * pliumod[i, 3]) ** 0.5 * pliumod[
                    i, 2
                ] + pliumod[i, 1]

            # 3. Calculate quantites that occur in null distribution
            Px1 = P(self.gp, X)
            m = 0.5 * sp.dot(X.T, Px1)
            xoE = X * self.Env
            PxoE = P(self.gp, xoE)
            ETxPxE = 0.5 * sp.dot(xoE.T, PxoE)
            ETxPx1 = sp.dot(xoE.T, Px1)
            ETxPx11xPxE = 0.25 / m * sp.dot(ETxPx1, ETxPx1.T)
            ZTIminusMZ = ETxPxE - ETxPx11xPxE
            eigh, vecs = la.eigh(ZTIminusMZ)

            eta = sp.dot(ETxPx11xPxE, ZTIminusMZ)
            vareta = 4 * sp.trace(eta)

            OneZTZE = 0.5 * sp.dot(X.T, PxoE)
            tau_top = sp.dot(OneZTZE, OneZTZE.T)
            tau_rho = sp.zeros(len(self.rho_list))
            for i in range(len(self.rho_list)):
<<<<<<< HEAD
                tau_rho[i] = self.rho_list[i] * m + (
                    1 - self.rho_list[i]) / m * tau_top
=======
                tau_rho[i] = self.rho_list[i] * m + (1 - self.rho_list[i]) / m * tau_top
>>>>>>> 18c66ad9

            MuQ = sp.sum(eigh)
            VarQ = sp.sum(eigh ** 2) * 2 + vareta
            KerQ = sp.sum(eigh ** 4) / (sp.sum(eigh ** 2) ** 2) * 12
            Df = 12 / KerQ

            # 4. Integration
            pvalue = optimal_davies_pvalue(
                qmin, MuQ, VarQ, KerQ, eigh, vareta, Df, tau_rho, self.rho_list, T
            )

            # Final correction to make sure that the p-value returned is sensible
            multi = 3
            if len(self.rho_list) < 3:
                multi = 2
            idx = sp.where(pliumod[:, 0] > 0)[0]
            pval = pliumod[:, 0].min() * multi
            if pvalue <= 0 or len(idx) < len(self.rho_list):
                pvalue = pval
            if pvalue == 0:
                if len(idx) > 0:
                    pvalue = pliumod[:, 0][idx].min()

            if debug:
                info = {
                    "Qs": Q_rho,
                    "pvs_liu": pliumod,
                    "qmin": qmin,
                    "MuQ": MuQ,
                    "VarQ": VarQ,
                    "KerQ": KerQ,
                    "lambd": eigh,
                    "VarXi": vareta,
                    "Df": Df,
                    "tau": tau_rho,
                }
                return pvalue, info
            else:
                return pvalue<|MERGE_RESOLUTION|>--- conflicted
+++ resolved
@@ -203,10 +203,6 @@
         # 1. calculate Qs and pvs
         Q_rho = sp.zeros(len(self.rho_list))
         Py = P(self.gp, self.y)
-<<<<<<< HEAD
-        xoPy = X * Py
-=======
->>>>>>> 18c66ad9
         for i in range(len(self.rho_list)):
             rho = self.rho_list[i]
             LT = sp.vstack((rho ** 0.5 * self.vec_ones, (1 - rho) ** 0.5 * self.Env.T))
@@ -269,12 +265,7 @@
             tau_top = sp.dot(OneZTZE, OneZTZE.T)
             tau_rho = sp.zeros(len(self.rho_list))
             for i in range(len(self.rho_list)):
-<<<<<<< HEAD
-                tau_rho[i] = self.rho_list[i] * m + (
-                    1 - self.rho_list[i]) / m * tau_top
-=======
                 tau_rho[i] = self.rho_list[i] * m + (1 - self.rho_list[i]) / m * tau_top
->>>>>>> 18c66ad9
 
             MuQ = sp.sum(eigh)
             VarQ = sp.sum(eigh ** 2) * 2 + vareta
