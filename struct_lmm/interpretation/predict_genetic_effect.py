--- conflicted
+++ resolved
@@ -57,13 +57,8 @@
         >>> aggregate_environment = effect.predict_aggregate_environment()
         >>> gxe_effect = effect.predict_gxe_effect()
         >>> total_gen_effect = effect.predict_total_gen_effect()
-<<<<<<< HEAD
-        >>> print('%.4f' % persistent_effect, '%.4f' % ggregate_environment[0], '%.4f' % gxe_effect[0], '%.4f' % total_gen_effect[0])
+        >>> print("%.4f %.4f %.4f %.4f" % (persistent_effect, aggregate_environment[0], gxe_effect[0], total_gen_effect[0]))
         1.3814 0.0000 0.0000 1.3814
-=======
-        >>> print("%.4f %.4f %.4f" % (persistent_effect, gxe_effect[0], total_gen_effect[0]))
-        1.3814 0.0000 1.3814
->>>>>>> 4b41bcd2
     """
 
     def __init__(
