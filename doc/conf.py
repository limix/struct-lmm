from __future__ import unicode_literals


import sphinx_rtd_theme


def get_version():
    import struct_lmm

    return struct_lmm.__version__


extensions = [
<<<<<<< HEAD
    'sphinx.ext.autodoc',
    'sphinx.ext.doctest',
    'sphinx.ext.intersphinx',
    'sphinx.ext.coverage',
    'sphinx.ext.mathjax',
    'sphinx.ext.viewcode',
    'sphinx.ext.napoleon',
=======
    "matplotlib.sphinxext.plot_directive",
    "sphinx.ext.autodoc",
    "sphinx.ext.doctest",
    "sphinx.ext.intersphinx",
    "sphinx.ext.coverage",
    "sphinx.ext.mathjax",
    "sphinx.ext.viewcode",
    "sphinx.ext.napoleon",
>>>>>>> 18c66ad9
]
templates_path = ["_templates"]
source_suffix = ".rst"
master_doc = "index"
project = "StructLMM"
copyright = "2017, Rachel Moore, Francesco Paolo Casale, Oliver Stegle"
author = "Rachel Moore, Francesco Paolo Casale, Oliver Stegle"
version = get_version()
release = version
language = None
exclude_patterns = ["_build", "Thumbs.db", ".DS_Store", "conf.py"]
pygments_style = "sphinx"
todo_include_todos = False
html_theme = "sphinx_rtd_theme"
html_theme_path = [sphinx_rtd_theme.get_html_theme_path()]
htmlhelp_basename = "struclmmdoc"
latex_elements = {}
latex_documents = [
    (
        master_doc,
        "struct_lmm.tex",
        "StructLMM Documentation",
        "Rachel Moore, Francesco Paolo Casale, Oliver Stegle",
        "manual",
    )
]
man_pages = [(master_doc, "struct_lmm", "StructLMM Documentation", [author], 1)]
texinfo_documents = [
    (
        master_doc,
        "structLMM",
        "StructLMM Documentation",
        author,
        "structLMM",
        "A mixed-model approach to model complex GxE signals.",
        "Miscellaneous",
    )
]
intersphinx_mapping = {"https://docs.python.org/": None, "http://matplotlib.org": None}<|MERGE_RESOLUTION|>--- conflicted
+++ resolved
@@ -11,15 +11,6 @@
 
 
 extensions = [
-<<<<<<< HEAD
-    'sphinx.ext.autodoc',
-    'sphinx.ext.doctest',
-    'sphinx.ext.intersphinx',
-    'sphinx.ext.coverage',
-    'sphinx.ext.mathjax',
-    'sphinx.ext.viewcode',
-    'sphinx.ext.napoleon',
-=======
     "matplotlib.sphinxext.plot_directive",
     "sphinx.ext.autodoc",
     "sphinx.ext.doctest",
@@ -28,7 +19,6 @@
     "sphinx.ext.mathjax",
     "sphinx.ext.viewcode",
     "sphinx.ext.napoleon",
->>>>>>> 18c66ad9
 ]
 templates_path = ["_templates"]
 source_suffix = ".rst"
