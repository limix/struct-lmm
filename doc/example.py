import os
import sys
import time
from optparse import OptionParser

import dask.dataframe as dd
import h5py
import numpy as np
import pandas as pd
import scipy as sp
<<<<<<< HEAD
from optparse import OptionParser
from limix_core.util.preprocess import gaussianize
from struct_lmm import run_structlmm
from struct_lmm.utils.sugar_utils import norm_env_matrix
from pandas_plink import read_plink
import geno_sugar as gs

=======

from limix.data import BedReader, GIter, build_geno_query
from limix.util import unique_variants
from struct_lmm import run_lmm, run_lmm_int, run_struct_lmm
from struct_lmm.utils.sugar_utils import *
>>>>>>> 18c66ad9

if __name__ == "__main__":

<<<<<<< HEAD
    # import genotype file
    bedfile = 'data_structlmm/chrom22_subsample20_maf0.10'
    (bim, fam, G) = read_plink(bedfile)
=======
    # define bed, phenotype and environment files
    bedfile = "data_structlmm/chrom22_subsample20_maf0.10"
    phenofile = "data_structlmm/expr.csv"
    envfile = "data_structlmm/env.txt"
>>>>>>> 18c66ad9

    # subsample snps
    Isnp = gs.is_in(bim, ('22', 17500000, 18000000))
    G, bim = gs.snp_query(G, bim, Isnp)

<<<<<<< HEAD
    # load phenotype file
    phenofile = 'data_structlmm/expr.csv'
    dfp = pd.read_csv(phenofile, index_col=0)
    pheno = gaussianize(dfp.loc['gene1'].values[:, None])
=======
    # pheno
    y = import_one_pheno_from_csv(phenofile, pheno_id="gene1", standardize=True)
>>>>>>> 18c66ad9

    # load environment file and normalize
    envfile = 'data_structlmm/env.txt'
    E = sp.loadtxt(envfile)
    E = norm_env_matrix(E)

    # mean as fixed effect
    covs = sp.ones((E.shape[0], 1))

    # run analysis with struct lmm
<<<<<<< HEAD
    res = run_structlmm(G, bim, pheno, E, covs=covs, batch_size=100, unique_variants=True)

    # export
    print('Export')
    if not os.path.exists('out'): os.makedirs('out')
    res.to_csv('out/res_structlmm.csv', index=False)
=======
    res_slmm = run_struct_lmm(
        reader, y, E, covs=covs, batch_size=100, unique_variants=True
    )

    # run analysis with fixed-effect lmm
    # envs are modelled as random effects
    res_int = run_lmm_int(
        reader, y, E, W=E, covs=covs, batch_size=100, unique_variants=True
    )

    # run analysis with standard lmm
    # pure environment is modelled as random effects
    res_lmm = run_lmm(reader, y, W=E, covs=covs, batch_size=100, unique_variants=True)

    # export
    print("Export")
    if not os.path.exists("out"):
        os.makedirs("out")
    res_slmm.to_csv("out/res_structlmm.csv", index=False)
    res_int.to_csv("out/res_int.csv", index=False)
    res_lmm.to_csv("out/res_lmm.csv", index=False)
>>>>>>> 18c66ad9
<|MERGE_RESOLUTION|>--- conflicted
+++ resolved
@@ -2,13 +2,11 @@
 import sys
 import time
 from optparse import OptionParser
-
 import dask.dataframe as dd
 import h5py
 import numpy as np
 import pandas as pd
 import scipy as sp
-<<<<<<< HEAD
 from optparse import OptionParser
 from limix_core.util.preprocess import gaussianize
 from struct_lmm import run_structlmm
@@ -16,40 +14,21 @@
 from pandas_plink import read_plink
 import geno_sugar as gs
 
-=======
-
-from limix.data import BedReader, GIter, build_geno_query
-from limix.util import unique_variants
-from struct_lmm import run_lmm, run_lmm_int, run_struct_lmm
-from struct_lmm.utils.sugar_utils import *
->>>>>>> 18c66ad9
 
 if __name__ == "__main__":
 
-<<<<<<< HEAD
     # import genotype file
     bedfile = 'data_structlmm/chrom22_subsample20_maf0.10'
     (bim, fam, G) = read_plink(bedfile)
-=======
-    # define bed, phenotype and environment files
-    bedfile = "data_structlmm/chrom22_subsample20_maf0.10"
-    phenofile = "data_structlmm/expr.csv"
-    envfile = "data_structlmm/env.txt"
->>>>>>> 18c66ad9
 
     # subsample snps
     Isnp = gs.is_in(bim, ('22', 17500000, 18000000))
     G, bim = gs.snp_query(G, bim, Isnp)
 
-<<<<<<< HEAD
     # load phenotype file
     phenofile = 'data_structlmm/expr.csv'
     dfp = pd.read_csv(phenofile, index_col=0)
     pheno = gaussianize(dfp.loc['gene1'].values[:, None])
-=======
-    # pheno
-    y = import_one_pheno_from_csv(phenofile, pheno_id="gene1", standardize=True)
->>>>>>> 18c66ad9
 
     # load environment file and normalize
     envfile = 'data_structlmm/env.txt'
@@ -60,33 +39,9 @@
     covs = sp.ones((E.shape[0], 1))
 
     # run analysis with struct lmm
-<<<<<<< HEAD
     res = run_structlmm(G, bim, pheno, E, covs=covs, batch_size=100, unique_variants=True)
 
     # export
     print('Export')
     if not os.path.exists('out'): os.makedirs('out')
     res.to_csv('out/res_structlmm.csv', index=False)
-=======
-    res_slmm = run_struct_lmm(
-        reader, y, E, covs=covs, batch_size=100, unique_variants=True
-    )
-
-    # run analysis with fixed-effect lmm
-    # envs are modelled as random effects
-    res_int = run_lmm_int(
-        reader, y, E, W=E, covs=covs, batch_size=100, unique_variants=True
-    )
-
-    # run analysis with standard lmm
-    # pure environment is modelled as random effects
-    res_lmm = run_lmm(reader, y, W=E, covs=covs, batch_size=100, unique_variants=True)
-
-    # export
-    print("Export")
-    if not os.path.exists("out"):
-        os.makedirs("out")
-    res_slmm.to_csv("out/res_structlmm.csv", index=False)
-    res_int.to_csv("out/res_int.csv", index=False)
-    res_lmm.to_csv("out/res_lmm.csv", index=False)
->>>>>>> 18c66ad9
